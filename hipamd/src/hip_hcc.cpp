--- conflicted
+++ resolved
@@ -1225,7 +1225,6 @@
 
     hsa_signal_t depSignal;
 
-<<<<<<< HEAD
     bool copyEngineCanSeeSrcAndDest = false;
     if (kind == hipMemcpyDeviceToDevice) {
 #if USE_PEER_TO_PEER>=2
@@ -1237,10 +1236,7 @@
 #endif
     }
 
-    if ((kind == hipMemcpyHostToDevice) && (!srcTracked)) {
-=======
     if (kind == hipMemcpyHostToDevice) {
->>>>>>> e22a910c
         int depSignalCnt = preCopyCommand(crit, NULL, &depSignal, ihipCommandCopyH2D);
         if (HIP_STAGING_BUFFERS) {
             tprintf(DB_COPY1, "D2H && !dstTracked: staged copy H2D dst=%p src=%p sz=%zu\n", dst, src, sizeBytes);
