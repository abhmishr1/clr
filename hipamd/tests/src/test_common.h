--- conflicted
+++ resolved
@@ -63,11 +63,7 @@
     printf(__VA_ARGS__);                                                                           \
     printf("\n");                                                                                  \
     printf("error: TEST FAILED\n%s", KNRM);                                                        \
-<<<<<<< HEAD
-    fflush(nullptr);                                                                               \
-=======
     fflush(NULL);                                                                               \
->>>>>>> 29549ce4
     abort();
 
 #define warn(...)                                                                                  \
