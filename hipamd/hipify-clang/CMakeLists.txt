--- conflicted
+++ resolved
@@ -79,15 +79,10 @@
 if (HIPIFY_CLANG_TESTS)
     find_package(PythonInterp 2.7 REQUIRED EXACT)
 
-<<<<<<< HEAD
     # Populates CUDA_TOOLKIT_ROOT_DIR, which is then applied to the lit config to give the
     # value of --cuda-path for the test runs.
     find_package(CUDA REQUIRED)
 
-    set(BINARY_DIR ${CMAKE_CURRENT_BINARY_DIR})
-
-=======
->>>>>>> 7b307b21
     configure_file(
         ${CMAKE_CURRENT_LIST_DIR}/../tests/hipify-clang/lit.site.cfg.in
         ${CMAKE_CURRENT_BINARY_DIR}/tests/hipify-clang/lit.site.cfg
