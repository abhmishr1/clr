/*
Copyright (c) 2015 - present Advanced Micro Devices, Inc. All rights reserved.

Permission is hereby granted, free of charge, to any person obtaining a copy
of this software and associated documentation files (the "Software"), to deal
in the Software without restriction, including without limitation the rights
to use, copy, modify, merge, publish, distribute, sublicense, and/or sell
copies of the Software, and to permit persons to whom the Software is
furnished to do so, subject to the following conditions:

The above copyright notice and this permission notice shall be included in
all copies or substantial portions of the Software.

THE SOFTWARE IS PROVIDED "AS IS", WITHOUT WARRANTY OF ANY KIND, EXPRESS OR
IMPLIED, INCLUDING BUT NOT LIMITED TO THE WARRANTIES OF MERCHANTABILITY,
FITNESS FOR A PARTICULAR PURPOSE AND NONINFRINGEMENT.  IN NO EVENT SHALL THE
AUTHORS OR COPYRIGHT HOLDERS BE LIABLE FOR ANY CLAIM, DAMAGES OR OTHER
LIABILITY, WHETHER IN AN ACTION OF CONTRACT, TORT OR OTHERWISE, ARISING FROM,
OUT OF OR IN CONNECTION WITH THE SOFTWARE OR THE USE OR OTHER DEALINGS IN
THE SOFTWARE.
*/

#pragma once

#if GENERIC_GRID_LAUNCH == 1

#include "concepts.hpp"
#include "helpers.hpp"

#include "hc.hpp"
#include "hip_hcc.h"
#include "hip_runtime.h"

#include <functional>
#include <iostream>
#include <stdexcept>
#include <type_traits>
#include <utility>

namespace hip_impl
{
    namespace
    {
        struct New_grid_launch_tag {};
        struct Old_grid_launch_tag {};

        template<typename C, typename D>
        class RAII_guard {
            D dtor_;
        public:
            RAII_guard() = default;

            RAII_guard(const C& ctor, D dtor) : dtor_{std::move(dtor)}
            {
                ctor();
            }

            RAII_guard(const RAII_guard&) = default;
            RAII_guard(RAII_guard&&) = default;

            RAII_guard& operator=(const RAII_guard&) = default;
            RAII_guard& operator=(RAII_guard&&) = default;

            ~RAII_guard() { dtor_(); }
        };

        template<typename C, typename D>
        RAII_guard<C, D> make_RAII_guard(const C& ctor, D dtor)
        {
            return RAII_guard<C, D>{ctor, std::move(dtor)};
        }

        template<FunctionalProcedure F, typename... Ts>
        using is_new_grid_launch_t = typename std::conditional<
            is_callable<F(Ts...)>{},
            New_grid_launch_tag,
            Old_grid_launch_tag>::type;
    }

    // TODO: - dispatch rank should be derived from the domain dimensions passed
    //         in, and not always assumed to be 3;

    template<FunctionalProcedure K, typename... Ts>
        requires(Domain<K> == {Ts...})
    inline
    void grid_launch_hip_impl_(
        New_grid_launch_tag,
        dim3 num_blocks,
        dim3 dim_blocks,
        int group_mem_bytes,
        const hc::accelerator_view& acc_v,
        K k)
    {
        const auto d = hc::extent<3>{
            num_blocks.z * dim_blocks.z,
            num_blocks.y * dim_blocks.y,
            num_blocks.x * dim_blocks.x}.tile_with_dynamic(
            dim_blocks.z,
            dim_blocks.y,
            dim_blocks.x,
            group_mem_bytes);

        try {
            hc::parallel_for_each(acc_v, d, k);
        }
        catch (std::exception& ex) {
            std::cerr << "Failed in " << __func__ << ", with exception: "
                      << ex.what() << std::endl;
            throw;
        }
    }

    // TODO: these are workarounds, they should be removed.

    hc::accelerator_view lock_stream_hip_(hipStream_t&, void*&);
    void print_prelaunch_trace_(const char*, dim3, dim3, int, hipStream_t);
    void unlock_stream_hip_(
        hipStream_t, void*, const char*, hc::accelerator_view*);

    template<FunctionalProcedure K, typename... Ts>
        requires(Domain<K> == {Ts...})
    inline
    void grid_launch_hip_impl_(
        New_grid_launch_tag,
        dim3 num_blocks,
        dim3 dim_blocks,
        int group_mem_bytes,
        hipStream_t stream,
        const char* kernel_name,
        K k)
    {
        void* lck_stream = nullptr;
        auto acc_v = lock_stream_hip_(stream, lck_stream);
        auto stream_guard = make_RAII_guard(
            std::bind(
                print_prelaunch_trace_,
                kernel_name,
                num_blocks,
                dim_blocks,
                group_mem_bytes,
                stream),
            std::bind(
                unlock_stream_hip_, stream, lck_stream, kernel_name, &acc_v));

        try {
            grid_launch_hip_impl_(
                New_grid_launch_tag{},
                std::move(num_blocks),
                std::move(dim_blocks),
                group_mem_bytes,
                acc_v,
                std::move(k));
        }
        catch (std::exception& ex) {
            std::cerr << "Failed in " << __func__ << ", with exception: "
                      << ex.what() << std::endl;
            throw;
        }
    }

    template<FunctionalProcedure K, typename... Ts>
        requires(Domain<K> == {hipLaunchParm, Ts...})
    inline
    void grid_launch_hip_impl_(
        Old_grid_launch_tag,
        dim3 num_blocks,
        dim3 dim_blocks,
        int group_mem_bytes,
        hipStream_t stream,
        K k)
    {
        grid_launch_hip_impl_(
            New_grid_launch_tag{},
            std::move(num_blocks),
            std::move(dim_blocks),
            group_mem_bytes,
            std::move(stream),
            std::move(k));
    }

    template<FunctionalProcedure K, typename... Ts>
        requires(Domain<K> == {hipLaunchParm, Ts...})
    inline
    void grid_launch_hip_impl_(
        Old_grid_launch_tag,
        dim3 num_blocks,
        dim3 dim_blocks,
        int group_mem_bytes,
        hipStream_t stream,
        const char* kernel_name,
        K k)
    {
        grid_launch_hip_impl_(
            New_grid_launch_tag{},
            std::move(num_blocks),
            std::move(dim_blocks),
            group_mem_bytes,
            std::move(stream),
            kernel_name,
            std::move(k));
    }

    template<FunctionalProcedure K, typename... Ts>
        requires(Domain<K> == {Ts...})
    inline
    std::enable_if_t<!std::is_function<K>::value> grid_launch_hip_(
        dim3 num_blocks,
        dim3 dim_blocks,
        int group_mem_bytes,
        hipStream_t stream,
        const char* kernel_name,
        K k)
    {
        grid_launch_hip_impl_(
            is_new_grid_launch_t<K, Ts...>{},
            std::move(num_blocks),
            std::move(dim_blocks),
            group_mem_bytes,
            std::move(stream),
            kernel_name,
            std::move(k));
    }

    template<FunctionalProcedure K, typename... Ts>
        requires(Domain<K> == {Ts...})
    inline
    std::enable_if_t<!std::is_function<K>::value> grid_launch_hip_(
        dim3 num_blocks,
        dim3 dim_blocks,
        int group_mem_bytes,
        hipStream_t stream,
        K k)
    {
        grid_launch_hip_impl_(
            is_new_grid_launch_t<K, Ts...>{},
            std::move(num_blocks),
            std::move(dim_blocks),
            group_mem_bytes,
            std::move(stream),
            std::move(k));
    }

    // TODO: these are temporary and purposefully noisy and disruptive.
    #define make_kernel_name_hip(k, n)\
        HIP_kernel_functor_name_begin ## _ ## k ## _ ## \
        HIP_kernel_functor_name_end ## _ ## n

    #define make_kernel_functor_hip_30(\
        function_name, kernel_name, p0, p1, p2, p3, p4, p5, p6, p7, p8, p9,\
        p10, p11, p12, p13, p14, p15, p16, p17, p18, p19, p20, p21, p22, p23,\
        p24, p25, p26, p27)\
        struct make_kernel_name_hip(function_name, 28) {\
            std::decay_t<decltype(p0)> _p0_;\
            std::decay_t<decltype(p1)> _p1_;\
            std::decay_t<decltype(p2)> _p2_;\
            std::decay_t<decltype(p3)> _p3_;\
            std::decay_t<decltype(p4)> _p4_;\
            std::decay_t<decltype(p5)> _p5_;\
            std::decay_t<decltype(p6)> _p6_;\
            std::decay_t<decltype(p7)> _p7_;\
            std::decay_t<decltype(p8)> _p8_;\
            std::decay_t<decltype(p9)> _p9_;\
            std::decay_t<decltype(p10)> _p10_;\
            std::decay_t<decltype(p11)> _p11_;\
            std::decay_t<decltype(p12)> _p12_;\
            std::decay_t<decltype(p13)> _p13_;\
            std::decay_t<decltype(p14)> _p14_;\
            std::decay_t<decltype(p15)> _p15_;\
            std::decay_t<decltype(p16)> _p16_;\
            std::decay_t<decltype(p17)> _p17_;\
            std::decay_t<decltype(p18)> _p18_;\
            std::decay_t<decltype(p19)> _p19_;\
            std::decay_t<decltype(p20)> _p20_;\
            std::decay_t<decltype(p21)> _p21_;\
            std::decay_t<decltype(p22)> _p22_;\
            std::decay_t<decltype(p23)> _p23_;\
            std::decay_t<decltype(p24)> _p24_;\
            std::decay_t<decltype(p25)> _p25_;\
            std::decay_t<decltype(p26)> _p26_;\
            std::decay_t<decltype(p27)> _p27_;\
            void operator()(const hc::tiled_index<3>&) const [[hc]]\
            {\
                kernel_name(\
                    _p0_, _p1_, _p2_, _p3_, _p4_, _p5_, _p6_, _p7_, _p8_, _p9_,\
                    _p10_, _p11_, _p12_, _p13_, _p14_, _p15_, _p16_, _p17_,\
                    _p18_, _p19_, _p20_, _p21_, _p22_, _p23_, _p24_, _p25_,\
                    _p26_, _p27_);\
            }\
        }
    #define make_kernel_functor_hip_29(\
        function_name, kernel_name, p0, p1, p2, p3, p4, p5, p6, p7, p8, p9,\
        p10, p11, p12, p13, p14, p15, p16, p17, p18, p19, p20, p21, p22, p23,\
        p24, p25, p26)\
        struct make_kernel_name_hip(function_name, 27) {\
            std::decay_t<decltype(p0)> _p0_;\
            std::decay_t<decltype(p1)> _p1_;\
            std::decay_t<decltype(p2)> _p2_;\
            std::decay_t<decltype(p3)> _p3_;\
            std::decay_t<decltype(p4)> _p4_;\
            std::decay_t<decltype(p5)> _p5_;\
            std::decay_t<decltype(p6)> _p6_;\
            std::decay_t<decltype(p7)> _p7_;\
            std::decay_t<decltype(p8)> _p8_;\
            std::decay_t<decltype(p9)> _p9_;\
            std::decay_t<decltype(p10)> _p10_;\
            std::decay_t<decltype(p11)> _p11_;\
            std::decay_t<decltype(p12)> _p12_;\
            std::decay_t<decltype(p13)> _p13_;\
            std::decay_t<decltype(p14)> _p14_;\
            std::decay_t<decltype(p15)> _p15_;\
            std::decay_t<decltype(p16)> _p16_;\
            std::decay_t<decltype(p17)> _p17_;\
            std::decay_t<decltype(p18)> _p18_;\
            std::decay_t<decltype(p19)> _p19_;\
            std::decay_t<decltype(p20)> _p20_;\
            std::decay_t<decltype(p21)> _p21_;\
            std::decay_t<decltype(p22)> _p22_;\
            std::decay_t<decltype(p23)> _p23_;\
            std::decay_t<decltype(p24)> _p24_;\
            std::decay_t<decltype(p25)> _p25_;\
            std::decay_t<decltype(p26)> _p26_;\
            void operator()(const hc::tiled_index<3>&) const [[hc]]\
            {\
                kernel_name(\
                    _p0_, _p1_, _p2_, _p3_, _p4_, _p5_, _p6_, _p7_, _p8_, _p9_,\
                    _p10_, _p11_, _p12_, _p13_, _p14_, _p15_, _p16_, _p17_,\
                    _p18_, _p19_, _p20_, _p21_, _p22_, _p23_, _p24_, _p25_,\
                    _p26_);\
            }\
        }
    #define make_kernel_functor_hip_28(\
        function_name, kernel_name, p0, p1, p2, p3, p4, p5, p6, p7, p8, p9,\
        p10, p11, p12, p13, p14, p15, p16, p17, p18, p19, p20, p21, p22, p23,\
        p24, p25)\
        struct make_kernel_name_hip(function_name, 26) {\
            std::decay_t<decltype(p0)> _p0_;\
            std::decay_t<decltype(p1)> _p1_;\
            std::decay_t<decltype(p2)> _p2_;\
            std::decay_t<decltype(p3)> _p3_;\
            std::decay_t<decltype(p4)> _p4_;\
            std::decay_t<decltype(p5)> _p5_;\
            std::decay_t<decltype(p6)> _p6_;\
            std::decay_t<decltype(p7)> _p7_;\
            std::decay_t<decltype(p8)> _p8_;\
            std::decay_t<decltype(p9)> _p9_;\
            std::decay_t<decltype(p10)> _p10_;\
            std::decay_t<decltype(p11)> _p11_;\
            std::decay_t<decltype(p12)> _p12_;\
            std::decay_t<decltype(p13)> _p13_;\
            std::decay_t<decltype(p14)> _p14_;\
            std::decay_t<decltype(p15)> _p15_;\
            std::decay_t<decltype(p16)> _p16_;\
            std::decay_t<decltype(p17)> _p17_;\
            std::decay_t<decltype(p18)> _p18_;\
            std::decay_t<decltype(p19)> _p19_;\
            std::decay_t<decltype(p20)> _p20_;\
            std::decay_t<decltype(p21)> _p21_;\
            std::decay_t<decltype(p22)> _p22_;\
            std::decay_t<decltype(p23)> _p23_;\
            std::decay_t<decltype(p24)> _p24_;\
            std::decay_t<decltype(p25)> _p25_;\
            void operator()(const hc::tiled_index<3>&) const [[hc]]\
            {\
                kernel_name(\
                    _p0_, _p1_, _p2_, _p3_, _p4_, _p5_, _p6_, _p7_, _p8_, _p9_,\
                    _p10_, _p11_, _p12_, _p13_, _p14_, _p15_, _p16_, _p17_,\
                    _p18_, _p19_, _p20_, _p21_, _p22_, _p23_, _p24_, _p25_);\
            }\
        }
    #define make_kernel_functor_hip_27(\
        function_name, kernel_name, p0, p1, p2, p3, p4, p5, p6, p7, p8, p9,\
        p10, p11, p12, p13, p14, p15, p16, p17, p18, p19, p20, p21, p22, p23,\
        p24)\
        struct make_kernel_name_hip(function_name, 25) {\
            std::decay_t<decltype(p0)> _p0_;\
            std::decay_t<decltype(p1)> _p1_;\
            std::decay_t<decltype(p2)> _p2_;\
            std::decay_t<decltype(p3)> _p3_;\
            std::decay_t<decltype(p4)> _p4_;\
            std::decay_t<decltype(p5)> _p5_;\
            std::decay_t<decltype(p6)> _p6_;\
            std::decay_t<decltype(p7)> _p7_;\
            std::decay_t<decltype(p8)> _p8_;\
            std::decay_t<decltype(p9)> _p9_;\
            std::decay_t<decltype(p10)> _p10_;\
            std::decay_t<decltype(p11)> _p11_;\
            std::decay_t<decltype(p12)> _p12_;\
            std::decay_t<decltype(p13)> _p13_;\
            std::decay_t<decltype(p14)> _p14_;\
            std::decay_t<decltype(p15)> _p15_;\
            std::decay_t<decltype(p16)> _p16_;\
            std::decay_t<decltype(p17)> _p17_;\
            std::decay_t<decltype(p18)> _p18_;\
            std::decay_t<decltype(p19)> _p19_;\
            std::decay_t<decltype(p20)> _p20_;\
            std::decay_t<decltype(p21)> _p21_;\
            std::decay_t<decltype(p22)> _p22_;\
            std::decay_t<decltype(p23)> _p23_;\
            std::decay_t<decltype(p24)> _p24_;\
            void operator()(const hc::tiled_index<3>&) const [[hc]]\
            {\
                kernel_name(\
                    _p0_, _p1_, _p2_, _p3_, _p4_, _p5_, _p6_, _p7_, _p8_, _p9_,\
                    _p10_, _p11_, _p12_, _p13_, _p14_, _p15_, _p16_, _p17_,\
                    _p18_, _p19_, _p20_, _p21_, _p22_, _p23_, _p24_);\
            }\
        }
    #define make_kernel_functor_hip_26(\
        function_name, kernel_name, p0, p1, p2, p3, p4, p5, p6, p7, p8, p9,\
        p10, p11, p12, p13, p14, p15, p16, p17, p18, p19, p20, p21, p22, p23)\
        struct make_kernel_name_hip(function_name, 24) {\
            std::decay_t<decltype(p0)> _p0_;\
            std::decay_t<decltype(p1)> _p1_;\
            std::decay_t<decltype(p2)> _p2_;\
            std::decay_t<decltype(p3)> _p3_;\
            std::decay_t<decltype(p4)> _p4_;\
            std::decay_t<decltype(p5)> _p5_;\
            std::decay_t<decltype(p6)> _p6_;\
            std::decay_t<decltype(p7)> _p7_;\
            std::decay_t<decltype(p8)> _p8_;\
            std::decay_t<decltype(p9)> _p9_;\
            std::decay_t<decltype(p10)> _p10_;\
            std::decay_t<decltype(p11)> _p11_;\
            std::decay_t<decltype(p12)> _p12_;\
            std::decay_t<decltype(p13)> _p13_;\
            std::decay_t<decltype(p14)> _p14_;\
            std::decay_t<decltype(p15)> _p15_;\
            std::decay_t<decltype(p16)> _p16_;\
            std::decay_t<decltype(p17)> _p17_;\
            std::decay_t<decltype(p18)> _p18_;\
            std::decay_t<decltype(p19)> _p19_;\
            std::decay_t<decltype(p20)> _p20_;\
            std::decay_t<decltype(p21)> _p21_;\
            std::decay_t<decltype(p22)> _p22_;\
            std::decay_t<decltype(p23)> _p23_;\
            void operator()(const hc::tiled_index<3>&) const [[hc]]\
            {\
                kernel_name(\
                    _p0_, _p1_, _p2_, _p3_, _p4_, _p5_, _p6_, _p7_, _p8_, _p9_,\
                    _p10_, _p11_, _p12_, _p13_, _p14_, _p15_, _p16_, _p17_,\
                    _p18_, _p19_, _p20_, _p21_, _p22_, _p23_);\
            }\
        }
    #define make_kernel_functor_hip_25(\
        function_name, kernel_name, p0, p1, p2, p3, p4, p5, p6, p7, p8, p9,\
        p10, p11, p12, p13, p14, p15, p16, p17, p18, p19, p20, p21, p22)\
        struct make_kernel_name_hip(function_name, 23) {\
            std::decay_t<decltype(p0)> _p0_;\
            std::decay_t<decltype(p1)> _p1_;\
            std::decay_t<decltype(p2)> _p2_;\
            std::decay_t<decltype(p3)> _p3_;\
            std::decay_t<decltype(p4)> _p4_;\
            std::decay_t<decltype(p5)> _p5_;\
            std::decay_t<decltype(p6)> _p6_;\
            std::decay_t<decltype(p7)> _p7_;\
            std::decay_t<decltype(p8)> _p8_;\
            std::decay_t<decltype(p9)> _p9_;\
            std::decay_t<decltype(p10)> _p10_;\
            std::decay_t<decltype(p11)> _p11_;\
            std::decay_t<decltype(p12)> _p12_;\
            std::decay_t<decltype(p13)> _p13_;\
            std::decay_t<decltype(p14)> _p14_;\
            std::decay_t<decltype(p15)> _p15_;\
            std::decay_t<decltype(p16)> _p16_;\
            std::decay_t<decltype(p17)> _p17_;\
            std::decay_t<decltype(p18)> _p18_;\
            std::decay_t<decltype(p19)> _p19_;\
            std::decay_t<decltype(p20)> _p20_;\
            std::decay_t<decltype(p21)> _p21_;\
            std::decay_t<decltype(p22)> _p22_;\
            __attribute__((used, flatten))\
            void operator()(const hc::tiled_index<3>&) const [[hc]]\
            {\
                kernel_name(\
                    _p0_, _p1_, _p2_, _p3_, _p4_, _p5_, _p6_, _p7_, _p8_, _p9_,\
                    _p10_, _p11_, _p12_, _p13_, _p14_, _p15_, _p16_, _p17_,\
                    _p18_, _p19_, _p20_, _p21_, _p22_);\
            }\
        }
    #define make_kernel_functor_hip_24(\
        function_name, kernel_name, p0, p1, p2, p3, p4, p5, p6, p7, p8, p9,\
        p10, p11, p12, p13, p14, p15, p16, p17, p18, p19, p20, p21)\
        struct make_kernel_name_hip(function_name, 22) {\
            std::decay_t<decltype(p0)> _p0_;\
            std::decay_t<decltype(p1)> _p1_;\
            std::decay_t<decltype(p2)> _p2_;\
            std::decay_t<decltype(p3)> _p3_;\
            std::decay_t<decltype(p4)> _p4_;\
            std::decay_t<decltype(p5)> _p5_;\
            std::decay_t<decltype(p6)> _p6_;\
            std::decay_t<decltype(p7)> _p7_;\
            std::decay_t<decltype(p8)> _p8_;\
            std::decay_t<decltype(p9)> _p9_;\
            std::decay_t<decltype(p10)> _p10_;\
            std::decay_t<decltype(p11)> _p11_;\
            std::decay_t<decltype(p12)> _p12_;\
            std::decay_t<decltype(p13)> _p13_;\
            std::decay_t<decltype(p14)> _p14_;\
            std::decay_t<decltype(p15)> _p15_;\
            std::decay_t<decltype(p16)> _p16_;\
            std::decay_t<decltype(p17)> _p17_;\
            std::decay_t<decltype(p18)> _p18_;\
            std::decay_t<decltype(p19)> _p19_;\
            std::decay_t<decltype(p20)> _p20_;\
            std::decay_t<decltype(p21)> _p21_;\
            void operator()(const hc::tiled_index<3>&) const [[hc]]\
            {\
                kernel_name(\
                    _p0_, _p1_, _p2_, _p3_, _p4_, _p5_, _p6_, _p7_, _p8_, _p9_,\
                    _p10_, _p11_, _p12_, _p13_, _p14_, _p15_, _p16_, _p17_,\
                    _p18_, _p19_, _p20_, _p21_);\
            }\
        }
    #define make_kernel_functor_hip_23(\
        function_name, kernel_name, p0, p1, p2, p3, p4, p5, p6, p7, p8, p9,\
        p10, p11, p12, p13, p14, p15, p16, p17, p18, p19, p20)\
        struct make_kernel_name_hip(function_name, 21) {\
            std::decay_t<decltype(p0)> _p0_;\
            std::decay_t<decltype(p1)> _p1_;\
            std::decay_t<decltype(p2)> _p2_;\
            std::decay_t<decltype(p3)> _p3_;\
            std::decay_t<decltype(p4)> _p4_;\
            std::decay_t<decltype(p5)> _p5_;\
            std::decay_t<decltype(p6)> _p6_;\
            std::decay_t<decltype(p7)> _p7_;\
            std::decay_t<decltype(p8)> _p8_;\
            std::decay_t<decltype(p9)> _p9_;\
            std::decay_t<decltype(p10)> _p10_;\
            std::decay_t<decltype(p11)> _p11_;\
            std::decay_t<decltype(p12)> _p12_;\
            std::decay_t<decltype(p13)> _p13_;\
            std::decay_t<decltype(p14)> _p14_;\
            std::decay_t<decltype(p15)> _p15_;\
            std::decay_t<decltype(p16)> _p16_;\
            std::decay_t<decltype(p17)> _p17_;\
            std::decay_t<decltype(p18)> _p18_;\
            std::decay_t<decltype(p19)> _p19_;\
            std::decay_t<decltype(p20)> _p20_;\
            void operator()(const hc::tiled_index<3>&) const [[hc]]\
            {\
                kernel_name(\
                    _p0_, _p1_, _p2_, _p3_, _p4_, _p5_, _p6_, _p7_, _p8_, _p9_,\
                    _p10_, _p11_, _p12_, _p13_, _p14_, _p15_, _p16_, _p17_,\
                    _p18_, _p19_, _p20_);\
            }\
        }
    #define make_kernel_functor_hip_22(\
        function_name, kernel_name, p0, p1, p2, p3, p4, p5, p6, p7, p8, p9,\
        p10, p11, p12, p13, p14, p15, p16, p17, p18, p19)\
        struct make_kernel_name_hip(function_name, 20) {\
            std::decay_t<decltype(p0)> _p0_;\
            std::decay_t<decltype(p1)> _p1_;\
            std::decay_t<decltype(p2)> _p2_;\
            std::decay_t<decltype(p3)> _p3_;\
            std::decay_t<decltype(p4)> _p4_;\
            std::decay_t<decltype(p5)> _p5_;\
            std::decay_t<decltype(p6)> _p6_;\
            std::decay_t<decltype(p7)> _p7_;\
            std::decay_t<decltype(p8)> _p8_;\
            std::decay_t<decltype(p9)> _p9_;\
            std::decay_t<decltype(p10)> _p10_;\
            std::decay_t<decltype(p11)> _p11_;\
            std::decay_t<decltype(p12)> _p12_;\
            std::decay_t<decltype(p13)> _p13_;\
            std::decay_t<decltype(p14)> _p14_;\
            std::decay_t<decltype(p15)> _p15_;\
            std::decay_t<decltype(p16)> _p16_;\
            std::decay_t<decltype(p17)> _p17_;\
            std::decay_t<decltype(p18)> _p18_;\
            std::decay_t<decltype(p19)> _p19_;\
            void operator()(const hc::tiled_index<3>&) const [[hc]]\
            {\
                kernel_name(\
                    _p0_, _p1_, _p2_, _p3_, _p4_, _p5_, _p6_, _p7_, _p8_, _p9_,\
                    _p10_, _p11_, _p12_, _p13_, _p14_, _p15_, _p16_, _p17_,\
                    _p18_, _p19_);\
            }\
        }
    #define make_kernel_functor_hip_21(\
        function_name, kernel_name, p0, p1, p2, p3, p4, p5, p6, p7, p8, p9,\
        p10, p11, p12, p13, p14, p15, p16, p17, p18)\
        struct make_kernel_name_hip(function_name, 19) {\
            std::decay_t<decltype(p0)> _p0_;\
            std::decay_t<decltype(p1)> _p1_;\
            std::decay_t<decltype(p2)> _p2_;\
            std::decay_t<decltype(p3)> _p3_;\
            std::decay_t<decltype(p4)> _p4_;\
            std::decay_t<decltype(p5)> _p5_;\
            std::decay_t<decltype(p6)> _p6_;\
            std::decay_t<decltype(p7)> _p7_;\
            std::decay_t<decltype(p8)> _p8_;\
            std::decay_t<decltype(p9)> _p9_;\
            std::decay_t<decltype(p10)> _p10_;\
            std::decay_t<decltype(p11)> _p11_;\
            std::decay_t<decltype(p12)> _p12_;\
            std::decay_t<decltype(p13)> _p13_;\
            std::decay_t<decltype(p14)> _p14_;\
            std::decay_t<decltype(p15)> _p15_;\
            std::decay_t<decltype(p16)> _p16_;\
            std::decay_t<decltype(p17)> _p17_;\
            std::decay_t<decltype(p18)> _p18_;\
            void operator()(const hc::tiled_index<3>&) const [[hc]]\
            {\
                kernel_name(\
                    _p0_, _p1_, _p2_, _p3_, _p4_, _p5_, _p6_, _p7_, _p8_, _p9_,\
                    _p10_, _p11_, _p12_, _p13_, _p14_, _p15_, _p16_, _p17_,\
                    _p18_);\
            }\
        }
    #define make_kernel_functor_hip_20(\
        function_name, kernel_name, p0, p1, p2, p3, p4, p5, p6, p7, p8, p9,\
        p10, p11, p12, p13, p14, p15, p16, p17)\
        struct make_kernel_name_hip(function_name, 18) {\
            std::decay_t<decltype(p0)> _p0_;\
            std::decay_t<decltype(p1)> _p1_;\
            std::decay_t<decltype(p2)> _p2_;\
            std::decay_t<decltype(p3)> _p3_;\
            std::decay_t<decltype(p4)> _p4_;\
            std::decay_t<decltype(p5)> _p5_;\
            std::decay_t<decltype(p6)> _p6_;\
            std::decay_t<decltype(p7)> _p7_;\
            std::decay_t<decltype(p8)> _p8_;\
            std::decay_t<decltype(p9)> _p9_;\
            std::decay_t<decltype(p10)> _p10_;\
            std::decay_t<decltype(p11)> _p11_;\
            std::decay_t<decltype(p12)> _p12_;\
            std::decay_t<decltype(p13)> _p13_;\
            std::decay_t<decltype(p14)> _p14_;\
            std::decay_t<decltype(p15)> _p15_;\
            std::decay_t<decltype(p16)> _p16_;\
            std::decay_t<decltype(p17)> _p17_;\
            void operator()(const hc::tiled_index<3>&) const [[hc]]\
            {\
                kernel_name(\
                    _p0_, _p1_, _p2_, _p3_, _p4_, _p5_, _p6_, _p7_, _p8_, _p9_,\
                    _p10_, _p11_, _p12_, _p13_, _p14_, _p15_, _p16_, _p17_);\
            }\
        }
    #define make_kernel_functor_hip_19(\
        function_name, kernel_name, p0, p1, p2, p3, p4, p5, p6, p7, p8, p9,\
        p10, p11, p12, p13, p14, p15, p16)\
        struct make_kernel_name_hip(function_name, 17) {\
            std::decay_t<decltype(p0)> _p0_;\
            std::decay_t<decltype(p1)> _p1_;\
            std::decay_t<decltype(p2)> _p2_;\
            std::decay_t<decltype(p3)> _p3_;\
            std::decay_t<decltype(p4)> _p4_;\
            std::decay_t<decltype(p5)> _p5_;\
            std::decay_t<decltype(p6)> _p6_;\
            std::decay_t<decltype(p7)> _p7_;\
            std::decay_t<decltype(p8)> _p8_;\
            std::decay_t<decltype(p9)> _p9_;\
            std::decay_t<decltype(p10)> _p10_;\
            std::decay_t<decltype(p11)> _p11_;\
            std::decay_t<decltype(p12)> _p12_;\
            std::decay_t<decltype(p13)> _p13_;\
            std::decay_t<decltype(p14)> _p14_;\
            std::decay_t<decltype(p15)> _p15_;\
            std::decay_t<decltype(p16)> _p16_;\
            void operator()(const hc::tiled_index<3>&) const [[hc]]\
            {\
                kernel_name(\
                    _p0_, _p1_, _p2_, _p3_, _p4_, _p5_, _p6_, _p7_, _p8_, _p9_,\
                    _p10_, _p11_, _p12_, _p13_, _p14_, _p15_, _p16_);\
            }\
        }
    #define make_kernel_functor_hip_18(\
        function_name, kernel_name, p0, p1, p2, p3, p4, p5, p6, p7, p8, p9,\
        p10, p11, p12, p13, p14, p15)\
        struct make_kernel_name_hip(function_name, 16) {\
            std::decay_t<decltype(p0)> _p0_;\
            std::decay_t<decltype(p1)> _p1_;\
            std::decay_t<decltype(p2)> _p2_;\
            std::decay_t<decltype(p3)> _p3_;\
            std::decay_t<decltype(p4)> _p4_;\
            std::decay_t<decltype(p5)> _p5_;\
            std::decay_t<decltype(p6)> _p6_;\
            std::decay_t<decltype(p7)> _p7_;\
            std::decay_t<decltype(p8)> _p8_;\
            std::decay_t<decltype(p9)> _p9_;\
            std::decay_t<decltype(p10)> _p10_;\
            std::decay_t<decltype(p11)> _p11_;\
            std::decay_t<decltype(p12)> _p12_;\
            std::decay_t<decltype(p13)> _p13_;\
            std::decay_t<decltype(p14)> _p14_;\
            std::decay_t<decltype(p15)> _p15_;\
            void operator()(const hc::tiled_index<3>&) const [[hc]]\
            {\
                kernel_name(\
                    _p0_, _p1_, _p2_, _p3_, _p4_, _p5_, _p6_, _p7_, _p8_, _p9_,\
                    _p10_, _p11_, _p12_, _p13_, _p14_, _p15_);\
            }\
        }
    #define make_kernel_functor_hip_17(\
        function_name, kernel_name, p0, p1, p2, p3, p4, p5, p6, p7, p8, p9,\
        p10, p11, p12, p13, p14)\
        struct make_kernel_name_hip(function_name, 15) {\
            std::decay_t<decltype(p0)> _p0_;\
            std::decay_t<decltype(p1)> _p1_;\
            std::decay_t<decltype(p2)> _p2_;\
            std::decay_t<decltype(p3)> _p3_;\
            std::decay_t<decltype(p4)> _p4_;\
            std::decay_t<decltype(p5)> _p5_;\
            std::decay_t<decltype(p6)> _p6_;\
            std::decay_t<decltype(p7)> _p7_;\
            std::decay_t<decltype(p8)> _p8_;\
            std::decay_t<decltype(p9)> _p9_;\
            std::decay_t<decltype(p10)> _p10_;\
            std::decay_t<decltype(p11)> _p11_;\
            std::decay_t<decltype(p12)> _p12_;\
            std::decay_t<decltype(p13)> _p13_;\
            std::decay_t<decltype(p14)> _p14_;\
            void operator()(const hc::tiled_index<3>&) const [[hc]]\
            {\
                kernel_name(\
                    _p0_, _p1_, _p2_, _p3_, _p4_, _p5_, _p6_, _p7_, _p8_, _p9_,\
                    _p10_, _p11_, _p12_, _p13_, _p14_);\
            }\
        }
    #define make_kernel_functor_hip_16(\
        function_name, kernel_name, p0, p1, p2, p3, p4, p5, p6, p7, p8, p9,\
        p10, p11, p12, p13)\
        struct make_kernel_name_hip(function_name, 14) {\
            std::decay_t<decltype(p0)> _p0_;\
            std::decay_t<decltype(p1)> _p1_;\
            std::decay_t<decltype(p2)> _p2_;\
            std::decay_t<decltype(p3)> _p3_;\
            std::decay_t<decltype(p4)> _p4_;\
            std::decay_t<decltype(p5)> _p5_;\
            std::decay_t<decltype(p6)> _p6_;\
            std::decay_t<decltype(p7)> _p7_;\
            std::decay_t<decltype(p8)> _p8_;\
            std::decay_t<decltype(p9)> _p9_;\
            std::decay_t<decltype(p10)> _p10_;\
            std::decay_t<decltype(p11)> _p11_;\
            std::decay_t<decltype(p12)> _p12_;\
            std::decay_t<decltype(p13)> _p13_;\
            void operator()(const hc::tiled_index<3>&) const [[hc]]\
            {\
                kernel_name(\
                    _p0_, _p1_, _p2_, _p3_, _p4_, _p5_, _p6_, _p7_, _p8_, _p9_,\
                    _p10_, _p11_, _p12_, _p13_);\
            }\
        }
    #define make_kernel_functor_hip_15(\
        function_name, kernel_name, p0, p1, p2, p3, p4, p5, p6, p7, p8, p9,\
        p10, p11, p12)\
        struct make_kernel_name_hip(function_name, 13) {\
            std::decay_t<decltype(p0)> _p0_;\
            std::decay_t<decltype(p1)> _p1_;\
            std::decay_t<decltype(p2)> _p2_;\
            std::decay_t<decltype(p3)> _p3_;\
            std::decay_t<decltype(p4)> _p4_;\
            std::decay_t<decltype(p5)> _p5_;\
            std::decay_t<decltype(p6)> _p6_;\
            std::decay_t<decltype(p7)> _p7_;\
            std::decay_t<decltype(p8)> _p8_;\
            std::decay_t<decltype(p9)> _p9_;\
            std::decay_t<decltype(p10)> _p10_;\
            std::decay_t<decltype(p11)> _p11_;\
            std::decay_t<decltype(p12)> _p12_;\
            void operator()(const hc::tiled_index<3>&) const [[hc]]\
            {\
                kernel_name(\
                    _p0_, _p1_, _p2_, _p3_, _p4_, _p5_, _p6_, _p7_, _p8_, _p9_,\
                    _p10_, _p11_, _p12_);\
            }\
        }
    #define make_kernel_functor_hip_14(\
        function_name, kernel_name, p0, p1, p2, p3, p4, p5, p6, p7, p8, p9,\
        p10, p11)\
        struct make_kernel_name_hip(function_name, 12) {\
            std::decay_t<decltype(p0)> _p0_;\
            std::decay_t<decltype(p1)> _p1_;\
            std::decay_t<decltype(p2)> _p2_;\
            std::decay_t<decltype(p3)> _p3_;\
            std::decay_t<decltype(p4)> _p4_;\
            std::decay_t<decltype(p5)> _p5_;\
            std::decay_t<decltype(p6)> _p6_;\
            std::decay_t<decltype(p7)> _p7_;\
            std::decay_t<decltype(p8)> _p8_;\
            std::decay_t<decltype(p9)> _p9_;\
            std::decay_t<decltype(p10)> _p10_;\
            std::decay_t<decltype(p11)> _p11_;\
            void operator()(const hc::tiled_index<3>&) const [[hc]]\
            {\
                kernel_name(\
                    _p0_, _p1_, _p2_, _p3_, _p4_, _p5_, _p6_, _p7_, _p8_, _p9_,\
                    _p10_, _p11_);\
            }\
        }
    #define make_kernel_functor_hip_13(\
        function_name, kernel_name, p0, p1, p2, p3, p4, p5, p6, p7, p8, p9, p10)\
        struct make_kernel_name_hip(function_name, 11) {\
            std::decay_t<decltype(p0)> _p0_;\
            std::decay_t<decltype(p1)> _p1_;\
            std::decay_t<decltype(p2)> _p2_;\
            std::decay_t<decltype(p3)> _p3_;\
            std::decay_t<decltype(p4)> _p4_;\
            std::decay_t<decltype(p5)> _p5_;\
            std::decay_t<decltype(p6)> _p6_;\
            std::decay_t<decltype(p7)> _p7_;\
            std::decay_t<decltype(p8)> _p8_;\
            std::decay_t<decltype(p9)> _p9_;\
            std::decay_t<decltype(p10)> _p10_;\
            void operator()(const hc::tiled_index<3>&) const [[hc]]\
            {\
                kernel_name(\
                    _p0_, _p1_, _p2_, _p3_, _p4_, _p5_, _p6_, _p7_, _p8_, _p9_,\
                    _p10_);\
            }\
        }
    #define make_kernel_functor_hip_12(\
        function_name, kernel_name, p0, p1, p2, p3, p4, p5, p6, p7, p8, p9)\
        struct make_kernel_name_hip(function_name, 10) {\
            std::decay_t<decltype(p0)> _p0_;\
            std::decay_t<decltype(p1)> _p1_;\
            std::decay_t<decltype(p2)> _p2_;\
            std::decay_t<decltype(p3)> _p3_;\
            std::decay_t<decltype(p4)> _p4_;\
            std::decay_t<decltype(p5)> _p5_;\
            std::decay_t<decltype(p6)> _p6_;\
            std::decay_t<decltype(p7)> _p7_;\
            std::decay_t<decltype(p8)> _p8_;\
            std::decay_t<decltype(p9)> _p9_;\
            void operator()(const hc::tiled_index<3>&) const [[hc]]\
            {\
                kernel_name(\
                    _p0_, _p1_, _p2_, _p3_, _p4_, _p5_, _p6_, _p7_, _p8_,\
                    _p9_);\
            }\
        }
    #define make_kernel_functor_hip_11(\
        function_name, kernel_name, p0, p1, p2, p3, p4, p5, p6, p7, p8)\
        struct make_kernel_name_hip(function_name, 9) {\
            std::decay_t<decltype(p0)> _p0_;\
            std::decay_t<decltype(p1)> _p1_;\
            std::decay_t<decltype(p2)> _p2_;\
            std::decay_t<decltype(p3)> _p3_;\
            std::decay_t<decltype(p4)> _p4_;\
            std::decay_t<decltype(p5)> _p5_;\
            std::decay_t<decltype(p6)> _p6_;\
            std::decay_t<decltype(p7)> _p7_;\
            std::decay_t<decltype(p8)> _p8_;\
            void operator()(const hc::tiled_index<3>&) const [[hc]]\
            {\
                kernel_name(\
                    _p0_, _p1_, _p2_, _p3_, _p4_, _p5_, _p6_, _p7_, _p8_);\
            }\
        }
    #define make_kernel_functor_hip_10(\
        function_name, kernel_name, p0, p1, p2, p3, p4, p5, p6, p7)\
        struct make_kernel_name_hip(function_name, 8) {\
            std::decay_t<decltype(p0)> _p0_;\
            std::decay_t<decltype(p1)> _p1_;\
            std::decay_t<decltype(p2)> _p2_;\
            std::decay_t<decltype(p3)> _p3_;\
            std::decay_t<decltype(p4)> _p4_;\
            std::decay_t<decltype(p5)> _p5_;\
            std::decay_t<decltype(p6)> _p6_;\
            std::decay_t<decltype(p7)> _p7_;\
            void operator()(const hc::tiled_index<3>&) const [[hc]]\
            {\
                kernel_name(_p0_, _p1_, _p2_, _p3_, _p4_, _p5_, _p6_, _p7_);\
            }\
        }
    #define make_kernel_functor_hip_9(\
        function_name, kernel_name, p0, p1, p2, p3, p4, p5, p6)\
        struct make_kernel_name_hip(function_name, 7) {\
            std::decay_t<decltype(p0)> _p0_;\
            std::decay_t<decltype(p1)> _p1_;\
            std::decay_t<decltype(p2)> _p2_;\
            std::decay_t<decltype(p3)> _p3_;\
            std::decay_t<decltype(p4)> _p4_;\
            std::decay_t<decltype(p5)> _p5_;\
            std::decay_t<decltype(p6)> _p6_;\
            void operator()(const hc::tiled_index<3>&) const [[hc]]\
            {\
                kernel_name(_p0_, _p1_, _p2_, _p3_, _p4_, _p5_, _p6_);\
            }\
        }
    #define make_kernel_functor_hip_8(\
        function_name, kernel_name, p0, p1, p2, p3, p4, p5)\
        struct make_kernel_name_hip(function_name, 6) {\
            std::decay_t<decltype(p0)> _p0_;\
            std::decay_t<decltype(p1)> _p1_;\
            std::decay_t<decltype(p2)> _p2_;\
            std::decay_t<decltype(p3)> _p3_;\
            std::decay_t<decltype(p4)> _p4_;\
            std::decay_t<decltype(p5)> _p5_;\
            void operator()(const hc::tiled_index<3>&) const [[hc]]\
            {\
                kernel_name(_p0_, _p1_, _p2_, _p3_, _p4_, _p5_);\
            }\
        }
    #define make_kernel_functor_hip_7(\
        function_name, kernel_name, p0, p1, p2, p3, p4)\
        struct make_kernel_name_hip(function_name, 5) {\
            std::decay_t<decltype(p0)> _p0_;\
            std::decay_t<decltype(p1)> _p1_;\
            std::decay_t<decltype(p2)> _p2_;\
            std::decay_t<decltype(p3)> _p3_;\
            std::decay_t<decltype(p4)> _p4_;\
            void operator()(const hc::tiled_index<3>&) const [[hc]]\
            {\
                kernel_name(_p0_, _p1_, _p2_, _p3_, _p4_);\
            }\
        }
    #define make_kernel_functor_hip_6(function_name, kernel_name, p0, p1, p2, p3)\
        struct make_kernel_name_hip(function_name, 4) {\
            std::decay_t<decltype(p0)> _p0_;\
            std::decay_t<decltype(p1)> _p1_;\
            std::decay_t<decltype(p2)> _p2_;\
            std::decay_t<decltype(p3)> _p3_;\
            void operator()(const hc::tiled_index<3>&) const [[hc]]\
            {\
                kernel_name(_p0_, _p1_, _p2_, _p3_);\
            }\
        }
    #define make_kernel_functor_hip_5(function_name, kernel_name, p0, p1, p2)\
        struct make_kernel_name_hip(function_name, 3) {\
            std::decay_t<decltype(p0)> _p0_;\
            std::decay_t<decltype(p1)> _p1_;\
            std::decay_t<decltype(p2)> _p2_;\
            void operator()(const hc::tiled_index<3>&) const [[hc]]\
            {\
                kernel_name(_p0_, _p1_, _p2_);\
            }\
        }
    #define make_kernel_functor_hip_4(function_name, kernel_name, p0, p1)\
        struct make_kernel_name_hip(function_name, 2) {\
            std::decay_t<decltype(p0)> _p0_;\
            std::decay_t<decltype(p1)> _p1_;\
            void operator()(const hc::tiled_index<3>&) const [[hc]]\
            {\
                kernel_name(_p0_, _p1_);\
            }\
        }
    #define fofo(f, n) kernel_prefix_hip ## f ## kernel_suffix_hip ## n
    #define make_kernel_functor_hip_3(function_name, kernel_name, p0)\
        struct make_kernel_name_hip(function_name, 1) {\
            std::decay_t<decltype(p0)> _p0_;\
            void operator()(const hc::tiled_index<3>&) const [[hc]]\
            {\
                kernel_name(_p0_);\
            }\
        }
    #define make_kernel_functor_hip_2(function_name, kernel_name)\
        struct make_kernel_name_hip(function_name, 0) {\
            void operator()(const hc::tiled_index<3>&) [[hc]]\
            {\
                return kernel_name(hipLaunchParm{});\
            }\
        }
    #define make_kernel_functor_hip_1(...)
    #define make_kernel_functor_hip_0(...)
    #define make_kernel_functor_hip_(...)\
        overload_macro_hip_(make_kernel_functor_hip_, __VA_ARGS__)


    #define hipLaunchNamedKernelGGL(\
    function_name,\
    kernel_name,\
    num_blocks,\
    dim_blocks,\
    group_mem_bytes,\
    stream,\
    ...)\
	do {\
        make_kernel_functor_hip_(function_name, kernel_name, __VA_ARGS__)\
            hip_kernel_functor_impl_{__VA_ARGS__};\
	    hip_impl::grid_launch_hip_(\
		    num_blocks,\
		    dim_blocks,\
		    group_mem_bytes,\
		    stream,\
		    #kernel_name,\
			hip_kernel_functor_impl_);\
    } while(0)

    #define hipLaunchKernelGGL(\
        kernel_name, num_blocks, dim_blocks, group_mem_bytes, stream, ...)\
	do {\
	    hipLaunchNamedKernelGGL(\
		    unnamed,\
		    kernel_name,\
		    num_blocks,\
		    dim_blocks,\
		    group_mem_bytes,\
		    stream,\
		    ##__VA_ARGS__);\
	} while (0)

    #define hipLaunchKernel(\
<<<<<<< HEAD
        kernel_name,\
        num_blocks,\
        dim_blocks,\
        group_mem_bytes,\
        stream,\
        ...)\
    do {\
        hipLaunchKernelGGL(\
            kernel_name,\
            num_blocks,\
            dim_blocks,\
            group_mem_bytes,\
            stream,\
            hipLaunchParm{},\
            ##__VA_ARGS__);\
    } while(0)
=======
        kernel_name, num_blocks, dim_blocks, group_mem_bytes, stream, ...)\
	do {\
	    hipLaunchKernelGGL(\
		    kernel_name,\
		    num_blocks,\
		    dim_blocks,\
		    group_mem_bytes,\
		    stream,\
		    hipLaunchParm{},\
		    ##__VA_ARGS__);\
	} while(0)
>>>>>>> e27cab05
}
#endif //GENERIC_GRID_LAUNCH<|MERGE_RESOLUTION|>--- conflicted
+++ resolved
@@ -992,24 +992,6 @@
 	} while (0)
 
     #define hipLaunchKernel(\
-<<<<<<< HEAD
-        kernel_name,\
-        num_blocks,\
-        dim_blocks,\
-        group_mem_bytes,\
-        stream,\
-        ...)\
-    do {\
-        hipLaunchKernelGGL(\
-            kernel_name,\
-            num_blocks,\
-            dim_blocks,\
-            group_mem_bytes,\
-            stream,\
-            hipLaunchParm{},\
-            ##__VA_ARGS__);\
-    } while(0)
-=======
         kernel_name, num_blocks, dim_blocks, group_mem_bytes, stream, ...)\
 	do {\
 	    hipLaunchKernelGGL(\
@@ -1021,6 +1003,5 @@
 		    hipLaunchParm{},\
 		    ##__VA_ARGS__);\
 	} while(0)
->>>>>>> e27cab05
 }
 #endif //GENERIC_GRID_LAUNCH